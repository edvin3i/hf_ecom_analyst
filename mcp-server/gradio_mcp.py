import ast
import gradio as gr
from db_work import DatabaseInterface
import os
from PIL import Image
import var_stats
import requests
from typing import Optional, Dict
import json
import time

BASE_URL = "https://beeguy74--example-fastapi-fastapi-app.modal.run"

class API:
    def __init__(self, base_url: str):
        self.base_url = base_url
        self.session = requests.Session()
        self.session.headers.update({"Content-Type": "application/json"})
    
    def generate_code(self, user_request: str) -> tuple[Optional[str], str]:
        """Generate and execute Python code using langchain"""
        try:
            payload = {"user_request": user_request}
            response = self.session.post(
                f"{self.base_url}/generate-code",
                json=payload,
                timeout=60
            )
            
            if response.status_code == 200:
                result = response.json()
                return result.get("output", ""), "✅ Code executed successfully"
            else:
                return None, f"❌ Code generation failed: {response.status_code} - {response.text}"
                
        except Exception as e:
            return None, f"❌ Error generating code: {str(e)}"
    
    def generate_graph(self, graph_type: str, data_dict: Dict) -> tuple[Optional[str], str]:
        """Generate a graph using matplotlib"""
        try:
            payload = {
                "graph_type": graph_type,
                "data": json.dumps(data_dict)
            }
            
            response = self.session.post(
                f"{self.base_url}/generate-graph",
                json=payload,
                timeout=30
            )
            
            if response.status_code == 200:
                timestamp = int(time.time())
                image_path = f"./graph_{graph_type}_{timestamp}.png"
                with open(image_path, "wb") as f:
                    f.write(response.content)
                return image_path, f"✅ {graph_type.title()} chart generated successfully"
            else:
                return None, f"❌ Graph generation failed: {response.status_code} - {response.text}"
                
        except Exception as e:
            return None, f"❌ Error generating graph: {str(e)}"
    
    def download_file(self, file_path: str) -> tuple[Optional[str], str]:
        """Download a file from the service"""
        try:
            params = {"file_path": file_path}
            response = self.session.get(
                f"{self.base_url}/download-file",
                params=params,
                timeout=30
            )
            
            if response.status_code == 200:
                timestamp = int(time.time())
                local_path = f"./downloaded_{timestamp}_{os.path.basename(file_path)}"
                with open(local_path, "wb") as f:
                    f.write(response.content)
                return local_path, f"✅ File downloaded: {file_path}"
            else:
                return None, f"❌ Download failed: {response.status_code} - {response.text}"
                
        except Exception as e:
            return None, f"❌ Error downloading file: {str(e)}"

# Initialize services
api_service = API(BASE_URL)
db_interface = DatabaseInterface()

# All function definitions (keeping your existing ones)
def get_schemas():
    return db_interface.list_schemas()

def get_db_infos():
    return db_interface.list_database_info()

def get_list_of_tables_in_schema(schema):
    return db_interface.list_tables_in_schema(schema)

def get_list_of_column_in_table(schema, table):
    return db_interface.list_columns_in_table(schema, table)

def run_read_only_query(query: str):
    return db_interface.read_only_query(query)

def create_sample_image():
    img_path = "./sample_graph.png"
    if not os.path.exists(img_path):
        img = Image.new("RGB", (300, 150), color="lightgreen")
        img.save(img_path)
    return img_path

<<<<<<< HEAD
def do_annova(table_name, min_sample_size=0):
    '''
		this function runs the annova on the dataset and render the associated F_score and p_value
		table_name is the name of the table on which you want to run the ANOVA
        the selected table MUST have the following signature:

        groups | measurement

        exemple with the product_type_age table:

        type | age
        ----------
        'Coat', '36'
        'Coat', '36'
        'Hat/beanie', '32'
        ...

		min_sample_size is used to exclude categories that does not have enough measurement.
		default = 0: all categories are selected

        return type is: dict
        {
            "F-statistic": round(f_stat, 3),
            "p-value": round(p_value, 3)
        }
	'''
    return var_stats.anova(db_interface, table_name=table_name, min_sample_size=int(min_sample_size))

def do_tukey_test(table_name, min_sample_size=0):
    '''
		this function runs a Tukey's HSD (Honestly Significant Difference) test — a post-hoc analysis following ANOVA. 
	    It tells you which specific pairs of groups differ significantly in their means
        IT is meant to be used after you run a successful anova and you obtain sgnificant F-satatistics and p-value
		table_name is the name of the table on which you want to run the ANOVA
        the selected table MUST have the following signature:

        groups | measurement

        exemple with the product_type_age table:

        type | age
        ----------
        'Coat', 36
        'Coat', 36
        'Hat/beanie', 32
        ...

		min_sample_size is used to exclude categories that does not have enough measurement.
		default = 0: all categories are selected

        the return result is the raw dataframe that correspond to the pair wize categorie that reject the hypothesis of non statistically difference between two group
        the signature of the dataframe is the following:
        group1 | group2 | meandiff p-adj | lower | upper | reject (only true)
    
    '''
    return var_stats.tukey_test(db_interface, table_name=table_name, min_sample_size=int(min_sample_size))
=======
def serve_image_from_path():
    return create_sample_image()
>>>>>>> 7194d201

def generate_code_wrapper(user_request: str):
    if not user_request.strip():
        return "❌ Please provide a request", ""
    
    output, status = api_service.generate_code(user_request)
    return output or "No output generated", status

def generate_graph_wrapper(graph_type: str, data_json: str):
    try:
        if not graph_type.strip() or not data_json.strip():
            return None, "❌ Please provide both graph type and data"
        
        data_dict = json.loads(data_json)
        image_path, status = api_service.generate_graph(graph_type, data_dict)
        return image_path, status
        
    except json.JSONDecodeError:
        return None, "❌ Invalid JSON format in data field"
    except Exception as e:
        return None, f"❌ Error: {str(e)}"

def download_file_wrapper(file_path: str):
    if not file_path.strip():
        return "❌ Please provide a file path"
    
    local_path, status = api_service.download_file(file_path)
    return status

def create_analytics_views_from_file():
    try:
        result = db_interface.create_analytics_views()
        return result
    except Exception as e:
        return f"❌ Error creating views: {str(e)}"

# def execute_custom_sql_file(file_path: str):
#     if not file_path.strip():
#         return "❌ Please provide a file path"
#     return db_interface.execute_sql_file(file_path)

# def create_individual_view(view_name: str, view_query: str):
#     return db_interface.create_view(view_name, view_query)

def get_all_views():
    try:
        views = db_interface.list_views_detailed()
        if not views:
            return "No views found in database"
        
        result = []
        for view in views:
            schema, name, owner, definition = view
            short_def = (definition[:100] + "...") if len(definition) > 100 else definition
            result.append(f"📋 {schema}.{name} (Owner: {owner})\n   {short_def}\n")
        
        return "\n".join(result)
    except Exception as e:
        return f"❌ Error listing views: {str(e)}"

def get_view_content_sample(view_name: str, limit_str: str = "10"):
    if not view_name.strip():
        return "❌ Please provide a view name"
    
    try:
        limit = int(limit_str) if limit_str.strip() else 10
        limit = min(max(limit, 1), 1000)
        
        content = db_interface.get_view_content(view_name, limit)
        if isinstance(content, str):
            return content
        
        if not content:
            return f"View '{view_name}' exists but contains no data"
        
        result = [f"📊 Sample data from view '{view_name}' (showing {len(content)} rows):\n"]
        for i, row in enumerate(content[:limit], 1):
            result.append(f"Row {i}: {row}")
        
        return "\n".join(result)
    except ValueError:
        return "❌ Invalid limit value - please enter a number"
    except Exception as e:
        return f"❌ Error getting view content: {str(e)}"

def delete_view(view_name: str):
    if not view_name.strip():
        return "❌ Please provide a view name"
    return db_interface.drop_view(view_name)

# TAB 1: Database Operations
with gr.Blocks(title="Database Operations") as tab1:
    gr.Markdown("# 🗄️ Database Operations")
    gr.Markdown("*Explore database schema, tables, and run queries*")
    
    with gr.Row():
        with gr.Column(scale=1):
            gr.Markdown("### 🗄️ Database Schema")
            discover_btn = gr.Button("📋 Get Schemas", variant="primary")
            database_info_btn = gr.Button("ℹ️ Get Database Info", variant="secondary")
            
            gr.Markdown("### 📊 Table Explorer")
            table_in_schema_input = gr.Textbox(label="Schema Name", placeholder="public")
            table_in_schema_btn = gr.Button("Get Tables")
            
            gr.Markdown("### 📄 Column Explorer")
            schema_input = gr.Textbox(label="Schema Name", placeholder="public")
            table_input = gr.Textbox(label="Table Name", placeholder="customers")
            column_btn = gr.Button("Get Columns")
<<<<<<< HEAD

            gr.Markdown("### Enter a read-only query")
            query_input = gr.Textbox(label="read-only query")
            query_btn = gr.Button("Get Columns")

            gr.Markdown("### enter a dict that comply to annova function")
            annova_input = gr.Textbox(label="annova")
            annova_min_sample_input = gr.Textbox(label="min sample size for annova")
            annova_btn = gr.Button("run annova")

            gr.Markdown("### enter a dict that comply to tukey function")
            tukey_input = gr.Textbox(label="tukey")
            tukey_min_sample_input = gr.Textbox(label="min sample size for tukey")
            tukey_btn = gr.Button("run tukey")


        with gr.Column(scale=2):
            schema_info = gr.Textbox(label="Discover DB Output")
            db_info = gr.Textbox(label="Query DB Output")
            table_in_schema = gr.Textbox(label="what table are in the selected schema")
            column_output = gr.Textbox(label="Table Columns Output")
            query_output = gr.Textbox(label="your query output")
            annova_output = gr.Textbox(label="annova output")
            tukey_output = gr.Textbox(label="tukey output")

    # FIXED: Proper function bindings with correct inputs/outputs
    
    # Database operations
    discover_btn.click(get_schemas, outputs=schema_info)
    database_info_btn.click(get_db_infos, outputs=db_info)
    table_in_schema_btn.click(get_list_of_tables_in_schema, inputs=table_in_schema_input, outputs=table_in_schema)
    column_btn.click(get_list_of_column_in_table, inputs=[schema_input, table_input], outputs=column_output)
    query_btn.click(run_read_only_query, inputs=query_input, outputs=query_output)
    annova_btn.click(do_annova, inputs=[annova_input, annova_min_sample_input], outputs=annova_output)
    tukey_btn.click(do_tukey_test, inputs=[tukey_input, tukey_min_sample_input], outputs=tukey_output)
=======
            
            gr.Markdown("### 🔍 SQL Query")
            query_input = gr.Textbox(label="SQL Query", lines=3, placeholder="SELECT * FROM customers LIMIT 10")
            query_btn = gr.Button("Execute Query", variant="primary")
            
            gr.Markdown("### 🎨 Sample Visualization")
            generate_sample_btn = gr.Button("Generate Sample", variant="secondary")
            
        with gr.Column(scale=2):
            schema_info = gr.Textbox(label="📋 Schema Information", lines=5)
            db_info = gr.Textbox(label="ℹ️ Database Information", lines=5)
            table_in_schema = gr.Textbox(label="📊 Tables in Schema", lines=5)
            column_output = gr.Textbox(label="📄 Table Columns", lines=5)
            query_output = gr.Textbox(label="🔍 Query Results", lines=8)
            output_image = gr.Image(label="🎨 Generated Visualization", type="filepath")
    
    # Event handlers for Tab 1
    discover_btn.click(get_schemas, outputs=schema_info)
    database_info_btn.click(get_db_infos, outputs=db_info)
    table_in_schema_btn.click(get_list_of_tables_in_schema, inputs=table_in_schema_input, outputs=table_in_schema)
    column_btn.click(get_list_of_column_in_table, inputs=[schema_input, table_input], outputs=column_output)
    query_btn.click(run_read_only_query, inputs=query_input, outputs=query_output)
    generate_sample_btn.click(serve_image_from_path, outputs=output_image)

# TAB 2: API Operations
with gr.Blocks(title="AI Analytics") as tab2:
    gr.Markdown("# 🤖 AI-Powered Analytics")
    gr.Markdown("*Generate code, create visualizations, and manage files with AI*")
    
    with gr.Row():
        with gr.Column(scale=1):
            gr.Markdown("### 🤖 AI Code Generation")
            code_request_input = gr.Textbox(
                label="Analysis Request", 
                lines=3,
                placeholder="Analyze customer purchase patterns..."
            )
            generate_code_btn = gr.Button("🧠 Generate Code", variant="primary")
            
            gr.Markdown("### 📈 Graph Generation")
            graph_type_input = gr.Textbox(label="Graph Type", placeholder="bar, line, pie, scatter")
            data_dict_input = gr.Textbox(
                label="Data (JSON format)", 
                lines=3,
                placeholder='{"labels": ["A", "B", "C"], "values": [1, 2, 3]}'
            )
            generate_graph_btn = gr.Button("📊 Generate Graph", variant="primary")
            
            gr.Markdown("### 📁 File Download")
            file_path_input = gr.Textbox(label="File Path", placeholder="path/to/file.csv")
            download_btn = gr.Button("📥 Download File", variant="secondary")
            
        with gr.Column(scale=2):
            code_output = gr.Textbox(label="🤖 AI Generated Code/Analysis", lines=10)
            code_status = gr.Textbox(label="Code Status", lines=2)
            graph_output = gr.Image(label="📈 Generated Graph", type="filepath")
            graph_status = gr.Textbox(label="Graph Status", lines=2)
            download_status = gr.Textbox(label="📁 Download Status", lines=3)
    
    # Event handlers for Tab 2
    generate_code_btn.click(
        generate_code_wrapper, 
        inputs=code_request_input, 
        outputs=[code_output, code_status]
    )
    generate_graph_btn.click(
        generate_graph_wrapper, 
        inputs=[graph_type_input, data_dict_input], 
        outputs=[graph_output, graph_status]
    )
    download_btn.click(
        download_file_wrapper, 
        inputs=file_path_input, 
        outputs=download_status
    )
>>>>>>> 7194d201

# TAB 3: View Management
with gr.Blocks(title="View Management") as tab3:
    gr.Markdown("# 🗄️ View Management Center")
    gr.Markdown("*Create, manage, and explore database views*")

    with gr.Row():
        with gr.Column(scale=1):
            gr.Markdown("### 📊 Analytics Views Management")
            create_analytics_btn = gr.Button("📈 Create All Analytics Views", variant="primary", size="lg")
        with gr.Column(scale=2):
            views_creation_output = gr.Textbox(
                label="📈 Views Creation Status", 
                lines=5,
                info="Status of analytics views creation"
            )
    with gr.Row():
        with gr.Column(scale=1):
            gr.Markdown("### 📋 View Browser")
            refresh_views_btn = gr.Button("🔄 Refresh View List", variant="secondary")
        with gr.Column(scale=2):
                views_list_output = gr.Textbox(
                label="📋 Available Views", 
                lines=10,
                info="List of all database views"
            )
                
    with gr.Row():
        with gr.Column(scale=1):
            gr.Markdown("### 🔍 View Content Explorer")
            view_name_input = gr.Textbox(
                label="View Name", 
                placeholder="customer_avg_age_by_article_group",
                info="Enter exact view name"
            )
            content_limit_input = gr.Textbox(
                label="Row Limit", 
                value="10",
                info="Number of rows to display (1-1000)"
            )
            view_content_btn = gr.Button("👁️ Show View Content", variant="secondary")
        with gr.Column(scale=2):
                view_content_output = gr.Textbox(
                label="🔍 View Content", 
                lines=10,
                info="Sample data from selected view"
            )

    with gr.Row():
        with gr.Column(scale=1):
            gr.Markdown("### 🗑️ View Management")
            delete_view_name = gr.Textbox(label="View Name to Delete", placeholder="view_to_delete")
            delete_view_btn = gr.Button("🗑️ Delete View", variant="stop")
        with gr.Column(scale=2):
            delete_status_output = gr.Textbox(
                label="🗑️ Deletion Status", 
                lines=2,
                info="View deletion results"
            )
    
    # Event handlers for Tab 3
    create_analytics_btn.click(
        create_analytics_views_from_file, 
        outputs=views_creation_output
    )

    refresh_views_btn.click(
        get_all_views,
        outputs=views_list_output
    )

    view_content_btn.click(
        get_view_content_sample,
        inputs=[view_name_input, content_limit_input],
        outputs=view_content_output
    )

    delete_view_btn.click(
        delete_view,
        inputs=delete_view_name,
        outputs=delete_status_output
    )

    # Auto-refresh views list when this tab loads
    tab3.load(get_all_views, outputs=views_list_output)

# Create the TabbedInterface
interface = gr.TabbedInterface(
    [tab1, tab2, tab3], 
    tab_names=["🗄️ Database Operations", "🤖 AI Analytics", "📊 View Management"],
    title="E-commerce Database Analytics Platform",
    theme=gr.themes.Soft()
)

# Launch the app
if __name__ == "__main__":
    print("🚀 Starting E-commerce Database Analytics Platform...")
    print(f"🌐 Dashboard: http://localhost:7860")
    print("🔗 Integrated with FastAPI service for AI analytics")
    
    interface.launch(server_name="0.0.0.0", server_port=7860, share=True, mcp_server=True)<|MERGE_RESOLUTION|>--- conflicted
+++ resolved
@@ -111,7 +111,6 @@
         img.save(img_path)
     return img_path
 
-<<<<<<< HEAD
 def do_annova(table_name, min_sample_size=0):
     '''
 		this function runs the annova on the dataset and render the associated F_score and p_value
@@ -168,10 +167,6 @@
     
     '''
     return var_stats.tukey_test(db_interface, table_name=table_name, min_sample_size=int(min_sample_size))
-=======
-def serve_image_from_path():
-    return create_sample_image()
->>>>>>> 7194d201
 
 def generate_code_wrapper(user_request: str):
     if not user_request.strip():
@@ -281,7 +276,6 @@
             schema_input = gr.Textbox(label="Schema Name", placeholder="public")
             table_input = gr.Textbox(label="Table Name", placeholder="customers")
             column_btn = gr.Button("Get Columns")
-<<<<<<< HEAD
 
             gr.Markdown("### Enter a read-only query")
             query_input = gr.Textbox(label="read-only query")
@@ -317,176 +311,6 @@
     query_btn.click(run_read_only_query, inputs=query_input, outputs=query_output)
     annova_btn.click(do_annova, inputs=[annova_input, annova_min_sample_input], outputs=annova_output)
     tukey_btn.click(do_tukey_test, inputs=[tukey_input, tukey_min_sample_input], outputs=tukey_output)
-=======
-            
-            gr.Markdown("### 🔍 SQL Query")
-            query_input = gr.Textbox(label="SQL Query", lines=3, placeholder="SELECT * FROM customers LIMIT 10")
-            query_btn = gr.Button("Execute Query", variant="primary")
-            
-            gr.Markdown("### 🎨 Sample Visualization")
-            generate_sample_btn = gr.Button("Generate Sample", variant="secondary")
-            
-        with gr.Column(scale=2):
-            schema_info = gr.Textbox(label="📋 Schema Information", lines=5)
-            db_info = gr.Textbox(label="ℹ️ Database Information", lines=5)
-            table_in_schema = gr.Textbox(label="📊 Tables in Schema", lines=5)
-            column_output = gr.Textbox(label="📄 Table Columns", lines=5)
-            query_output = gr.Textbox(label="🔍 Query Results", lines=8)
-            output_image = gr.Image(label="🎨 Generated Visualization", type="filepath")
-    
-    # Event handlers for Tab 1
-    discover_btn.click(get_schemas, outputs=schema_info)
-    database_info_btn.click(get_db_infos, outputs=db_info)
-    table_in_schema_btn.click(get_list_of_tables_in_schema, inputs=table_in_schema_input, outputs=table_in_schema)
-    column_btn.click(get_list_of_column_in_table, inputs=[schema_input, table_input], outputs=column_output)
-    query_btn.click(run_read_only_query, inputs=query_input, outputs=query_output)
-    generate_sample_btn.click(serve_image_from_path, outputs=output_image)
-
-# TAB 2: API Operations
-with gr.Blocks(title="AI Analytics") as tab2:
-    gr.Markdown("# 🤖 AI-Powered Analytics")
-    gr.Markdown("*Generate code, create visualizations, and manage files with AI*")
-    
-    with gr.Row():
-        with gr.Column(scale=1):
-            gr.Markdown("### 🤖 AI Code Generation")
-            code_request_input = gr.Textbox(
-                label="Analysis Request", 
-                lines=3,
-                placeholder="Analyze customer purchase patterns..."
-            )
-            generate_code_btn = gr.Button("🧠 Generate Code", variant="primary")
-            
-            gr.Markdown("### 📈 Graph Generation")
-            graph_type_input = gr.Textbox(label="Graph Type", placeholder="bar, line, pie, scatter")
-            data_dict_input = gr.Textbox(
-                label="Data (JSON format)", 
-                lines=3,
-                placeholder='{"labels": ["A", "B", "C"], "values": [1, 2, 3]}'
-            )
-            generate_graph_btn = gr.Button("📊 Generate Graph", variant="primary")
-            
-            gr.Markdown("### 📁 File Download")
-            file_path_input = gr.Textbox(label="File Path", placeholder="path/to/file.csv")
-            download_btn = gr.Button("📥 Download File", variant="secondary")
-            
-        with gr.Column(scale=2):
-            code_output = gr.Textbox(label="🤖 AI Generated Code/Analysis", lines=10)
-            code_status = gr.Textbox(label="Code Status", lines=2)
-            graph_output = gr.Image(label="📈 Generated Graph", type="filepath")
-            graph_status = gr.Textbox(label="Graph Status", lines=2)
-            download_status = gr.Textbox(label="📁 Download Status", lines=3)
-    
-    # Event handlers for Tab 2
-    generate_code_btn.click(
-        generate_code_wrapper, 
-        inputs=code_request_input, 
-        outputs=[code_output, code_status]
-    )
-    generate_graph_btn.click(
-        generate_graph_wrapper, 
-        inputs=[graph_type_input, data_dict_input], 
-        outputs=[graph_output, graph_status]
-    )
-    download_btn.click(
-        download_file_wrapper, 
-        inputs=file_path_input, 
-        outputs=download_status
-    )
->>>>>>> 7194d201
-
-# TAB 3: View Management
-with gr.Blocks(title="View Management") as tab3:
-    gr.Markdown("# 🗄️ View Management Center")
-    gr.Markdown("*Create, manage, and explore database views*")
-
-    with gr.Row():
-        with gr.Column(scale=1):
-            gr.Markdown("### 📊 Analytics Views Management")
-            create_analytics_btn = gr.Button("📈 Create All Analytics Views", variant="primary", size="lg")
-        with gr.Column(scale=2):
-            views_creation_output = gr.Textbox(
-                label="📈 Views Creation Status", 
-                lines=5,
-                info="Status of analytics views creation"
-            )
-    with gr.Row():
-        with gr.Column(scale=1):
-            gr.Markdown("### 📋 View Browser")
-            refresh_views_btn = gr.Button("🔄 Refresh View List", variant="secondary")
-        with gr.Column(scale=2):
-                views_list_output = gr.Textbox(
-                label="📋 Available Views", 
-                lines=10,
-                info="List of all database views"
-            )
-                
-    with gr.Row():
-        with gr.Column(scale=1):
-            gr.Markdown("### 🔍 View Content Explorer")
-            view_name_input = gr.Textbox(
-                label="View Name", 
-                placeholder="customer_avg_age_by_article_group",
-                info="Enter exact view name"
-            )
-            content_limit_input = gr.Textbox(
-                label="Row Limit", 
-                value="10",
-                info="Number of rows to display (1-1000)"
-            )
-            view_content_btn = gr.Button("👁️ Show View Content", variant="secondary")
-        with gr.Column(scale=2):
-                view_content_output = gr.Textbox(
-                label="🔍 View Content", 
-                lines=10,
-                info="Sample data from selected view"
-            )
-
-    with gr.Row():
-        with gr.Column(scale=1):
-            gr.Markdown("### 🗑️ View Management")
-            delete_view_name = gr.Textbox(label="View Name to Delete", placeholder="view_to_delete")
-            delete_view_btn = gr.Button("🗑️ Delete View", variant="stop")
-        with gr.Column(scale=2):
-            delete_status_output = gr.Textbox(
-                label="🗑️ Deletion Status", 
-                lines=2,
-                info="View deletion results"
-            )
-    
-    # Event handlers for Tab 3
-    create_analytics_btn.click(
-        create_analytics_views_from_file, 
-        outputs=views_creation_output
-    )
-
-    refresh_views_btn.click(
-        get_all_views,
-        outputs=views_list_output
-    )
-
-    view_content_btn.click(
-        get_view_content_sample,
-        inputs=[view_name_input, content_limit_input],
-        outputs=view_content_output
-    )
-
-    delete_view_btn.click(
-        delete_view,
-        inputs=delete_view_name,
-        outputs=delete_status_output
-    )
-
-    # Auto-refresh views list when this tab loads
-    tab3.load(get_all_views, outputs=views_list_output)
-
-# Create the TabbedInterface
-interface = gr.TabbedInterface(
-    [tab1, tab2, tab3], 
-    tab_names=["🗄️ Database Operations", "🤖 AI Analytics", "📊 View Management"],
-    title="E-commerce Database Analytics Platform",
-    theme=gr.themes.Soft()
-)
 
 # Launch the app
 if __name__ == "__main__":
