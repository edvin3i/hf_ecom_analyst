import ast
import gradio as gr
from db_work import DatabaseInterface
import os
from PIL import Image
import var_stats
import requests
from typing import Optional, Dict
import json
import time

BASE_URL = "https://beeguy74--example-fastapi-fastapi-app.modal.run"

class API:
<<<<<<< HEAD
	def __init__(self, base_url: str):
		self.base_url = base_url
		self.session = requests.Session()
		self.session.headers.update({"Content-Type": "application/json"})
	
	def generate_code(self, user_request: str) -> tuple[Optional[str], str]:
		"""Generate and execute Python code using langchain"""
		try:
			payload = {"user_request": user_request}
			response = self.session.post(
				f"{self.base_url}/generate-code",
				json=payload,
				timeout=60
			)
			
			if response.status_code == 200:
				result = response.json()
				return result.get("output", ""), "✅ Code executed successfully"
			else:
				return None, f"❌ Code generation failed: {response.status_code} - {response.text}"
				
		except Exception as e:
			return None, f"❌ Error generating code: {str(e)}"
	
	def generate_graph(self, graph_type: str, data_dict: Dict) -> tuple[Optional[str], str]:
		"""Generate a graph using matplotlib"""
		try:
			payload = {
				"graph_type": graph_type,
				"data": json.dumps(data_dict)
			}
			
			response = self.session.post(
				f"{self.base_url}/generate-graph",
				json=payload,
				timeout=30
			)
			
			if response.status_code == 200:
				timestamp = int(time.time())
				image_path = f"./graph_{graph_type}_{timestamp}.png"
				with open(image_path, "wb") as f:
					f.write(response.content)
				return image_path, f"✅ {graph_type.title()} chart generated successfully"
			else:
				return None, f"❌ Graph generation failed: {response.status_code} - {response.text}"
				
		except Exception as e:
			return None, f"❌ Error generating graph: {str(e)}"
	
	def download_file(self, file_path: str) -> tuple[Optional[str], str]:
		"""Download a file from the service"""
		try:
			params = {"file_path": file_path}
			response = self.session.get(
				f"{self.base_url}/download-file",
				params=params,
				timeout=30
			)
			
			if response.status_code == 200:
				timestamp = int(time.time())
				local_path = f"./downloaded_{timestamp}_{os.path.basename(file_path)}"
				with open(local_path, "wb") as f:
					f.write(response.content)
				return local_path, f"✅ File downloaded: {file_path}"
			else:
				return None, f"❌ Download failed: {response.status_code} - {response.text}"
				
		except Exception as e:
			return None, f"❌ Error downloading file: {str(e)}"
=======
    def __init__(self, base_url: str):
        self.base_url = base_url
        self.session = requests.Session()
        self.session.headers.update({"Content-Type": "application/json"})
    
    def generate_code(self, user_request: str) -> tuple[Optional[str], str]:
        """Generate and execute Python code using langchain"""
        try:
            payload = {"user_request": user_request}
            response = self.session.post(
                f"{self.base_url}/generate-code",
                json=payload,
                timeout=120
            )
            
            if response.status_code == 200:
                result = response.json()
                return result.get("output", ""), "✅ Code executed successfully"
            else:
                return None, f"❌ Code generation failed: {response.status_code} - {response.text}"
                
        except Exception as e:
            return None, f"❌ Error generating code: {str(e)}"
    
    def generate_graph(self, graph_type: str, data_dict: Dict) -> tuple[Optional[str], str]:
        """Generate a graph using matplotlib"""
        try:
            payload = {
                "graph_type": graph_type,
                "data": json.dumps(data_dict)
            }
            
            response = self.session.post(
                f"{self.base_url}/generate-graph",
                json=payload,
                timeout=120
            )
            
            if response.status_code == 200:
                timestamp = int(time.time())
                image_path = f"./graph_{graph_type}_{timestamp}.png"
                with open(image_path, "wb") as f:
                    f.write(response.content)
                return image_path, f"✅ {graph_type.title()} chart generated successfully"
            else:
                return None, f"❌ Graph generation failed: {response.status_code} - {response.text}"
                
        except Exception as e:
            return None, f"❌ Error generating graph: {str(e)}"
    
    def download_file(self, file_path: str) -> tuple[Optional[str], str]:
        """Download a file from the service"""
        try:
            params = {"file_path": file_path}
            response = self.session.get(
                f"{self.base_url}/download-file",
                params=params,
                timeout=120
            )
            
            if response.status_code == 200:
                timestamp = int(time.time())
                local_path = f"./downloaded_{timestamp}_{os.path.basename(file_path)}"
                with open(local_path, "wb") as f:
                    f.write(response.content)
                return local_path, f"✅ File downloaded: {file_path}"
            else:
                return None, f"❌ Download failed: {response.status_code} - {response.text}"
                
        except Exception as e:
            return None, f"❌ Error downloading file: {str(e)}"
>>>>>>> 3965887b

# Initialize services
api_service = API(BASE_URL)
db_interface = DatabaseInterface()

# All function definitions (keeping your existing ones)
def get_schemas():
	return db_interface.list_schemas()

def get_db_infos():
	return db_interface.list_database_info()

def get_list_of_tables_in_schema(schema):
	return db_interface.list_tables_in_schema(schema)

def get_list_of_column_in_table(schema, table):
	return db_interface.list_columns_in_table(schema, table)

def run_read_only_query(query: str):
	"""Run a read only query"""
	return db_interface.read_only_query(query)

def create_table_from_query(table_name: str, source_query: str):
	"""Create a permanent table from a query"""
	return db_interface.create_table_from_query(table_name, source_query)

def drop_table(table_name: str):
	"""Drop a table"""
	return db_interface.drop_table(table_name)

def create_sample_image():
	img_path = "./sample_graph.png"
	if not os.path.exists(img_path):
		img = Image.new("RGB", (300, 150), color="lightgreen")
		img.save(img_path)
	return img_path

def serve_image_from_path():
	"""Serve the sample image"""
	return create_sample_image()

def do_annova(table_name, min_sample_size=0):
	'''
		this function runs the annova on the dataset and render the associated F_score and p_value
		table_name is the name of the table on which you want to run the ANOVA
		the selected table MUST have the following signature:

		groups | measurement

		exemple with the product_type_age table:

		type | age
		----------
		'Coat', '36'
		'Coat', '36'
		'Hat/beanie', '32'
		...

		min_sample_size is used to exclude categories that does not have enough measurement.
		default = 0: all categories are selected

		return type is: dict
		{
			"F-statistic": round(f_stat, 3),
			"p-value": round(p_value, 3)
		}
	'''
	return var_stats.anova(db_interface, table_name=table_name, min_sample_size=int(min_sample_size))

def do_tukey_test(table_name, min_sample_size=0):
	'''
		this function runs a Tukey's HSD (Honestly Significant Difference) test — a post-hoc analysis following ANOVA. 
		It tells you which specific pairs of groups differ significantly in their means
		IT is meant to be used after you run a successful anova and you obtain sgnificant F-satatistics and p-value
		table_name is the name of the table on which you want to run the ANOVA
		the selected table MUST have the following signature:

		groups | measurement

		exemple with the product_type_age table:

		type | age
		----------
		'Coat', 36
		'Coat', 36
		'Hat/beanie', 32
		...

		min_sample_size is used to exclude categories that does not have enough measurement.
		default = 0: all categories are selected

		the return result is the raw dataframe that correspond to the pair wize categorie that reject the hypothesis of non statistically difference between two group
		the signature of the dataframe is the following:
		group1 | group2 | meandiff p-adj | lower | upper | reject (only true)
	
	'''
	return var_stats.tukey_test(db_interface, table_name=table_name, min_sample_size=int(min_sample_size))

def do_tsne_embedding(query):
	"""

		this tool allow to run a TSNE dimensionality reduction algorythme and a clustering (HDBSCAN) on top of that.

		the input query, is a sql query that MUST return a table with at least the item id and the corresponding embeddding.
		FOR COMPUTATIONAL PURPOSE, THE QUERY YOU SEND MUST NOT RETURN A TABLE GREATER THAN 500 OUTPUT ROWS
		exemple:
		result = db_connection.read_only_query(query)
		result shape:
		article_id | embedding
		0125456    | [0.3, 0.5 ...]

		the return is a dictionnary that has the following format:

			return {
				"ids": ids,
				"x_axis": tsne_projection_x_list,
				"y_axis": tsne_projection_y_list,
				"labels": labels
			}
	"""

	return var_stats.embedding_clustering(db_interface, query)

def do_vector_centroid(query):
	"""
		this tool allow you to compute the centroid of a list of embedding vectors
		the input query, is a sql query that MUST return a table with only 1 column, the embeddings.
		exemple:
		result = db_connection.read_only_query(query)
		result shape:
		 embedding
		 [0.3, 0.5 ...]

		the return value is the computed centroid vector, that you can use to work with.
	"""
	return var_stats.vector_centroid(db_interface, query)

def embed_text_modal_api(text):
	"""
		This function allows you to send a list of text to be embeded by our 
		external model.
		the format should be the following:
		[
		"text_to_embed 1",
		"text_to_embed 2",
		"text_to_embed 3",
		...
		]
		the return is the vector embedding corresponding to the text you input or a list of vector in case you gave a list of text.
		thoses vectors are compatible with the one you can find in the database and can be used to be compared with vectors you'll get by querying the database.
	
	"""
	to_list = ast.literal_eval(text)
	response = requests.post(
		"https://beeguy74--embeddings-api-fastapi-app.modal.run/embed",  # Replace with actual URL
		json={"texts": to_list}
	)
	if response.status_code != 200:
		return f"Embedding API failed: {response.status_code} - {response.text}"
	embeddings = response.json().get("embeddings")

	return embeddings

def generate_code_wrapper(user_request: str):
	if not user_request.strip():
		return "❌ Please provide a request", ""
	
	output, status = api_service.generate_code(user_request)
	return output or "No output generated", status

def generate_graph_wrapper(graph_type: str, data_json: str):
	try:
		if not graph_type.strip() or not data_json.strip():
			return None, "❌ Please provide both graph type and data"
		
		data_dict = json.loads(data_json)
		image_path, status = api_service.generate_graph(graph_type, data_dict)
		return image_path, status
		
	except json.JSONDecodeError:
		return None, "❌ Invalid JSON format in data field"
	except Exception as e:
		return None, f"❌ Error: {str(e)}"

def query_and_generate_graph_wrapper(query: str, graph_type: str):
    """
    Executes a SQL query and generates a graph visualization from the results.
    This function is particularly useful when query results are too large for the context window
    or when visual representation of data is preferred over tabular format.
    Args:
        query (str): SQL query to execute. Must return at least two columns where the first
                    column represents labels and the second represents values.
        graph_type (str): Type of graph to generate (e.g., 'bar', 'line', 'pie', etc.).
    Returns:
        tuple: A tuple containing:
            - image_path (str or None): Path to the generated graph image if successful, None if failed
            - status (str): Status message indicating success or error details
    """
    if not query.strip():
        return None, "❌ Please provide a SQL query."
    if not graph_type.strip():
        return None, "❌ Please provide a graph type."

    query_result = run_read_only_query(query)

    if isinstance(query_result, str) and query_result.startswith("❌"):
        return None, f"❌ Query execution failed: {query_result}"
    
    if not query_result:
        return None, "❌ Query returned no data."

    data_dict = {}
    try:
        if isinstance(query_result, list) and len(query_result) > 0:
            # Assuming first column is labels, second is values
            # And that there are headers in the first row of the result if it's a list of lists/tuples
            if isinstance(query_result[0], (list, tuple)) and len(query_result[0]) >= 2:
                # Check if the first row looks like headers (strings)
                if all(isinstance(item, str) for item in query_result[0]):
                    headers = query_result[0]
                    data_rows = query_result[1:]
                else: # No headers, assume first col labels, second values
                    headers = ["labels", "values"] # default headers
                    data_rows = query_result

                if not data_rows:
                        return None, "❌ Query returned headers but no data rows."

                data_dict["labels"] = [str(row[0]) for row in data_rows]
                data_dict["values"] = [row[1] for row in data_rows] # Keep original type for values
            else:
                return None, "❌ Query result format not suitable for graphing (PostgreSQL). Expected at least two columns."
        else:
            return None, "❌ Query returned no data or unexpected format (PostgreSQL)."

        if not data_dict.get("labels") or not data_dict.get("values"):
             return None, "❌ Failed to extract labels and values from query result."

        image_path, status = api_service.generate_graph(graph_type, data_dict)
        return image_path, status

    except Exception as e:
        return None, f"❌ Error processing query result or generating graph: {str(e)}"


def download_file_wrapper(file_path: str):
	if not file_path.strip():
		return "❌ Please provide a file path"
	
	local_path, status = api_service.download_file(file_path)
	return status

def create_analytics_views_from_file():
	try:
		result = db_interface.create_analytics_views()
		return result
	except Exception as e:
		return f"❌ Error creating views: {str(e)}"

# def execute_custom_sql_file(file_path: str):
#     if not file_path.strip():
#         return "❌ Please provide a file path"
#     return db_interface.execute_sql_file(file_path)

# def create_individual_view(view_name: str, view_query: str):
#     return db_interface.create_view(view_name, view_query)

def get_all_views():
	try:
		views = db_interface.list_views_detailed()
		if not views:
			return "No views found in database"
		
		result = []
		for view in views:
			schema, name, owner, definition = view
			short_def = (definition[:100] + "...") if len(definition) > 100 else definition
			result.append(f"📋 {schema}.{name} (Owner: {owner})\n   {short_def}\n")
		
		return "\n".join(result)
	except Exception as e:
		return f"❌ Error listing views: {str(e)}"

def get_view_content_sample(view_name: str, limit_str: str = "10"):
	if not view_name.strip():
		return "❌ Please provide a view name"
	
	try:
		limit = int(limit_str) if limit_str.strip() else 10
		limit = min(max(limit, 1), 1000)
		
		content = db_interface.get_view_content(view_name, limit)
		if isinstance(content, str):
			return content
		
		if not content:
			return f"View '{view_name}' exists but contains no data"
		
		result = [f"📊 Sample data from view '{view_name}' (showing {len(content)} rows):\n"]
		for i, row in enumerate(content[:limit], 1):
			result.append(f"Row {i}: {row}")
		
		return "\n".join(result)
	except ValueError:
		return "❌ Invalid limit value - please enter a number"
	except Exception as e:
		return f"❌ Error getting view content: {str(e)}"

def delete_view(view_name: str):
	if not view_name.strip():
		return "❌ Please provide a view name"
	return db_interface.drop_view(view_name)

# TAB 1: Database Operations
with gr.Blocks(title="Database Operations") as tab1:
	gr.Markdown("# 🗄️ Database Operations")
	gr.Markdown("*Explore database schema, tables, and run queries*")
	
	with gr.Row():
		with gr.Column(scale=1):
			gr.Markdown("### 🗄️ Database Schema")
			discover_btn = gr.Button("📋 Get Schemas", variant="primary")
			database_info_btn = gr.Button("ℹ️ Get Database Info", variant="secondary")
			
			gr.Markdown("### 📊 Table Explorer")
			table_in_schema_input = gr.Textbox(label="Schema Name", placeholder="public")
			table_in_schema_btn = gr.Button("Get Tables")
			
			gr.Markdown("### 📄 Column Explorer")
			schema_input = gr.Textbox(label="Schema Name", placeholder="public")
			table_input = gr.Textbox(label="Table Name", placeholder="customers")
			column_btn = gr.Button("Get Columns")
			
			gr.Markdown("### 🔍 SQL Query")
			query_input = gr.Textbox(label="SQL Query", lines=3, placeholder="SELECT * FROM customers LIMIT 10")
			query_btn = gr.Button("Execute Query", variant="primary")

			gr.Markdown("### 🔍 Create Table")
			table_name_input = gr.Textbox(label="Table Name", placeholder="table")
			source_query_input = gr.Textbox(label="Source Query", lines=3, placeholder="SELECT * FROM customers LIMIT 10")
			create_table_from_query_btn = gr.Button("Create Table", variant="primary")

			gr.Markdown("### 🔍 Drop Table")
			drop_table_name_input = gr.Textbox(label="Table Name", placeholder="table")
			drop_table_btn = gr.Button("Drop Table", variant="primary")
			
			gr.Markdown("### 🎨 Sample Visualization")
			generate_sample_btn = gr.Button("Generate Sample", variant="secondary")
			
		with gr.Column(scale=2):
			schema_info = gr.Textbox(label="📋 Schema Information", lines=5)
			db_info = gr.Textbox(label="ℹ️ Database Information", lines=5)
			table_in_schema = gr.Textbox(label="📊 Tables in Schema", lines=5)
			column_output = gr.Textbox(label="📄 Table Columns", lines=5)
			query_output = gr.Textbox(label="🔍 Query Results", lines=8)
			table_status = gr.Textbox(label="table status")
			drop_table_status = gr.Textbox(label="drop table status")
			output_image = gr.Image(label="🎨 Generated Visualization", type="filepath")
	
	# Event handlers for Tab 1
	discover_btn.click(get_schemas, outputs=schema_info)
	database_info_btn.click(get_db_infos, outputs=db_info)
	table_in_schema_btn.click(get_list_of_tables_in_schema, inputs=table_in_schema_input, outputs=table_in_schema)
	column_btn.click(get_list_of_column_in_table, inputs=[schema_input, table_input], outputs=column_output)
	query_btn.click(run_read_only_query, inputs=query_input, outputs=query_output)
	generate_sample_btn.click(serve_image_from_path, outputs=output_image)
	create_table_from_query_btn.click(create_table_from_query, inputs=[table_name_input, source_query_input], outputs=table_status)
	drop_table_btn.click(drop_table, inputs=drop_table_name_input, outputs=drop_table_status)

# TAB 2: API Operations
with gr.Blocks(title="AI Analytics") as tab2:
<<<<<<< HEAD
	gr.Markdown("# 🤖 AI-Powered Analytics")
	gr.Markdown("*Generate code, create visualizations, and manage files with AI*")
	
	with gr.Row():
		with gr.Column(scale=1):
			gr.Markdown("### 🤖 AI Code Generation")
			code_request_input = gr.Textbox(
				label="Analysis Request", 
				lines=3,
				placeholder="Analyze customer purchase patterns..."
			)
			generate_code_btn = gr.Button("🧠 Generate Code", variant="primary")
			
			gr.Markdown("### 📈 Graph Generation")
			graph_type_input = gr.Textbox(label="Graph Type", placeholder="bar, line, pie, scatter")
			data_dict_input = gr.Textbox(
				label="Data (JSON format)", 
				lines=3,
				placeholder='{"labels": ["A", "B", "C"], "values": [1, 2, 3]}'
			)
			generate_graph_btn = gr.Button("📊 Generate Graph", variant="primary")
			
			gr.Markdown("### 📁 File Download")
			file_path_input = gr.Textbox(label="File Path", placeholder="path/to/file.csv")
			download_btn = gr.Button("📥 Download File", variant="secondary")

			gr.Markdown("### 📍​ Embed text")
			embed_text_input = gr.Textbox(label="Text to embed", placeholder="lorem ipsum")
			embed_btn = gr.Button("📍​ Embed text", variant="secondary")
			
		with gr.Column(scale=2):
			code_output = gr.Textbox(label="🤖 AI Generated Code/Analysis", lines=10)
			code_status = gr.Textbox(label="Code Status", lines=2)
			graph_output = gr.Image(label="📈 Generated Graph", type="filepath")
			graph_status = gr.Textbox(label="Graph Status", lines=2)
			download_status = gr.Textbox(label="📁 Download Status", lines=3)
			embed_text = gr.Textbox(label="Vector")
	
	# Event handlers for Tab 2
	generate_code_btn.click(
		generate_code_wrapper, 
		inputs=code_request_input, 
		outputs=[code_output, code_status]
	)
	generate_graph_btn.click(
		generate_graph_wrapper, 
		inputs=[graph_type_input, data_dict_input], 
		outputs=[graph_output, graph_status]
	)
	download_btn.click(
		download_file_wrapper, 
		inputs=file_path_input, 
		outputs=download_status
	)
	embed_btn.click(
		embed_text_modal_api,
		inputs=embed_text_input,
		outputs=embed_text
		)
=======
    gr.Markdown("# 🤖 AI-Powered Analytics")
    gr.Markdown("*Generate code, create visualizations, and manage files with AI*")
    
    with gr.Row():
        with gr.Column(scale=1):
            gr.Markdown("### 🤖 AI Code Generation")
            code_request_input = gr.Textbox(
                label="Analysis Request", 
                lines=3,
                placeholder="Analyze customer purchase patterns..."
            )
            generate_code_btn = gr.Button("🧠 Generate Code", variant="primary")
            
            gr.Markdown("### 📈 Graph Generation")
            graph_type_input = gr.Textbox(label="Graph Type", placeholder="bar, line, pie, scatter")
            data_dict_input = gr.Textbox(
                label="Data (JSON format)", 
                lines=3,
                placeholder='{"labels": ["A", "B", "C"], "values": [1, 2, 3]}'
            )
            generate_graph_btn = gr.Button("📊 Generate Graph", variant="primary")
            
            gr.Markdown("### 🔍 Query & Generate Graph")
            query_for_graph_input = gr.Textbox(
                label="SQL Query for Graph",
                lines=3,
                placeholder="SELECT category, COUNT(*) FROM sales GROUP BY category"
            )
            graph_type_for_query_input = gr.Textbox(label="Graph Type", placeholder="bar, line, pie, scatter")
            query_and_graph_btn = gr.Button("📈 Query & Generate Graph", variant="primary")

            gr.Markdown("### 📁 File Download")
            file_path_input = gr.Textbox(label="File Path", placeholder="path/to/file.csv")
            download_btn = gr.Button("📥 Download File", variant="secondary")
            
        with gr.Column(scale=2):
            code_output = gr.Textbox(label="🤖 AI Generated Code/Analysis", lines=10)
            code_status = gr.Textbox(label="Code Status", lines=2)
            graph_output = gr.Image(label="📈 Generated Graph", type="filepath")
            graph_status = gr.Textbox(label="Graph Status", lines=2)
            download_status = gr.Textbox(label="📁 Download Status", lines=3)
    
    # Event handlers for Tab 2
    generate_code_btn.click(
        generate_code_wrapper, 
        inputs=code_request_input, 
        outputs=[code_output, code_status]
    )
    generate_graph_btn.click(
        generate_graph_wrapper, 
        inputs=[graph_type_input, data_dict_input], 
        outputs=[graph_output, graph_status]
    )
    download_btn.click(
        download_file_wrapper, 
        inputs=file_path_input, 
        outputs=download_status
    )
    query_and_graph_btn.click(
        query_and_generate_graph_wrapper,
        inputs=[query_for_graph_input, graph_type_for_query_input],
        outputs=[graph_output, graph_status]
    )
>>>>>>> 3965887b

# TAB 3: View Management
with gr.Blocks(title="View Management") as tab3:
	gr.Markdown("# 🗄️ View Management Center")
	gr.Markdown("*Create, manage, and explore database views*")

	with gr.Row():
		with gr.Column(scale=1):
			gr.Markdown("### 📊 Analytics Views Management")
			create_analytics_btn = gr.Button("📈 Create All Analytics Views", variant="primary", size="lg")
		with gr.Column(scale=2):
			views_creation_output = gr.Textbox(
				label="📈 Views Creation Status", 
				lines=5,
				info="Status of analytics views creation"
			)
	with gr.Row():
		with gr.Column(scale=1):
			gr.Markdown("### 📋 View Browser")
			refresh_views_btn = gr.Button("🔄 Refresh View List", variant="secondary")
		with gr.Column(scale=2):
				views_list_output = gr.Textbox(
				label="📋 Available Views", 
				lines=10,
				info="List of all database views"
			)
				
	with gr.Row():
		with gr.Column(scale=1):
			gr.Markdown("### 🔍 View Content Explorer")
			view_name_input = gr.Textbox(
				label="View Name", 
				placeholder="customer_avg_age_by_article_group",
				info="Enter exact view name"
			)
			content_limit_input = gr.Textbox(
				label="Row Limit", 
				value="10",
				info="Number of rows to display (1-1000)"
			)
			view_content_btn = gr.Button("👁️ Show View Content", variant="secondary")
		with gr.Column(scale=2):
				view_content_output = gr.Textbox(
				label="🔍 View Content", 
				lines=10,
				info="Sample data from selected view"
			)

	with gr.Row():
		with gr.Column(scale=1):
			gr.Markdown("### 🗑️ View Management")
			delete_view_name = gr.Textbox(label="View Name to Delete", placeholder="view_to_delete")
			delete_view_btn = gr.Button("🗑️ Delete View", variant="stop")
		with gr.Column(scale=2):
			delete_status_output = gr.Textbox(
				label="🗑️ Deletion Status", 
				lines=2,
				info="View deletion results"
			)
	
	# Event handlers for Tab 3
	create_analytics_btn.click(
		create_analytics_views_from_file, 
		outputs=views_creation_output
	)

	refresh_views_btn.click(
		get_all_views,
		outputs=views_list_output
	)

	view_content_btn.click(
		get_view_content_sample,
		inputs=[view_name_input, content_limit_input],
		outputs=view_content_output
	)

	delete_view_btn.click(
		delete_view,
		inputs=delete_view_name,
		outputs=delete_status_output
	)

	# Auto-refresh views list when this tab loads
	tab3.load(get_all_views, outputs=views_list_output)

# TAB 4: Statistical Analysis
	with gr.Blocks(title="Statistical Analysis") as tab4:
		gr.Markdown("# 📊 Statistical Analysis")
		gr.Markdown("*Run statistical tests on your data*")

		with gr.Row():
			with gr.Column(scale=1):
				gr.Markdown("### enter a dict that comply for annova function")
				annova_input = gr.Textbox(label="annova")
				annova_min_sample_input = gr.Textbox(label="min sample size for annova")
				annova_btn = gr.Button("run annova")

				gr.Markdown("### enter a table that comply for tukey function")
				tukey_input = gr.Textbox(label="tukey")
				tukey_min_sample_input = gr.Textbox(label="min sample size for tukey")
				tukey_btn = gr.Button("run tukey")

				gr.Markdown("### Enter a query that comply with the requested embedding format")
				tsne_cluster_input = gr.Textbox(label="embedding_table")
				tsne_cluster_btn = gr.Button("run TSNE")

				gr.Markdown("### Enter a query that comply with the requested embedding centroid format")
				vector_centroid_input = gr.Textbox(label="embedding_table_for_vector")
				vector_centroid_btn = gr.Button("Compute centroid")


			with gr.Column(scale=2):
				annova_output = gr.Textbox(label="annova output")
				tukey_output = gr.Textbox(label="tukey output")
				tsne_output = gr.Textbox(label="tsne_clustering output")
				vector_centroid_output = gr.Textbox(label="Centroid")

	# FIXED: Proper function bindings with correct inputs/outputs
	
	# Database operations
	annova_btn.click(do_annova, inputs=[annova_input, annova_min_sample_input], outputs=annova_output)
	tukey_btn.click(do_tukey_test, inputs=[tukey_input, tukey_min_sample_input], outputs=tukey_output)
	tsne_cluster_btn.click(do_tsne_embedding, inputs=tsne_cluster_input, outputs=tsne_output)
	vector_centroid_btn.click(do_vector_centroid, inputs=vector_centroid_input, outputs=vector_centroid_output)

# Create the TabbedInterface
interface = gr.TabbedInterface(
	[tab1, tab2, tab3, tab4], 
	tab_names=["🗄️ Database Operations", "🤖 AI Analytics", "📊 View Management", "📊 Statistical Analysis"],
	title="E-commerce Database Analytics Platform",
	theme=gr.themes.Soft()
)

# Launch the app
if __name__ == "__main__":
	print("🚀 Starting E-commerce Database Analytics Platform...")
	print(f"🌐 Dashboard: http://localhost:7860")
	print("🔗 Integrated with FastAPI service for AI analytics")
	
	interface.launch(server_name="0.0.0.0", server_port=7860, share=True, mcp_server=True)<|MERGE_RESOLUTION|>--- conflicted
+++ resolved
@@ -12,7 +12,6 @@
 BASE_URL = "https://beeguy74--example-fastapi-fastapi-app.modal.run"
 
 class API:
-<<<<<<< HEAD
 	def __init__(self, base_url: str):
 		self.base_url = base_url
 		self.session = requests.Session()
@@ -25,7 +24,7 @@
 			response = self.session.post(
 				f"{self.base_url}/generate-code",
 				json=payload,
-				timeout=60
+				timeout=120
 			)
 			
 			if response.status_code == 200:
@@ -48,7 +47,7 @@
 			response = self.session.post(
 				f"{self.base_url}/generate-graph",
 				json=payload,
-				timeout=30
+				timeout=120
 			)
 			
 			if response.status_code == 200:
@@ -70,7 +69,7 @@
 			response = self.session.get(
 				f"{self.base_url}/download-file",
 				params=params,
-				timeout=30
+				timeout=120
 			)
 			
 			if response.status_code == 200:
@@ -84,79 +83,6 @@
 				
 		except Exception as e:
 			return None, f"❌ Error downloading file: {str(e)}"
-=======
-    def __init__(self, base_url: str):
-        self.base_url = base_url
-        self.session = requests.Session()
-        self.session.headers.update({"Content-Type": "application/json"})
-    
-    def generate_code(self, user_request: str) -> tuple[Optional[str], str]:
-        """Generate and execute Python code using langchain"""
-        try:
-            payload = {"user_request": user_request}
-            response = self.session.post(
-                f"{self.base_url}/generate-code",
-                json=payload,
-                timeout=120
-            )
-            
-            if response.status_code == 200:
-                result = response.json()
-                return result.get("output", ""), "✅ Code executed successfully"
-            else:
-                return None, f"❌ Code generation failed: {response.status_code} - {response.text}"
-                
-        except Exception as e:
-            return None, f"❌ Error generating code: {str(e)}"
-    
-    def generate_graph(self, graph_type: str, data_dict: Dict) -> tuple[Optional[str], str]:
-        """Generate a graph using matplotlib"""
-        try:
-            payload = {
-                "graph_type": graph_type,
-                "data": json.dumps(data_dict)
-            }
-            
-            response = self.session.post(
-                f"{self.base_url}/generate-graph",
-                json=payload,
-                timeout=120
-            )
-            
-            if response.status_code == 200:
-                timestamp = int(time.time())
-                image_path = f"./graph_{graph_type}_{timestamp}.png"
-                with open(image_path, "wb") as f:
-                    f.write(response.content)
-                return image_path, f"✅ {graph_type.title()} chart generated successfully"
-            else:
-                return None, f"❌ Graph generation failed: {response.status_code} - {response.text}"
-                
-        except Exception as e:
-            return None, f"❌ Error generating graph: {str(e)}"
-    
-    def download_file(self, file_path: str) -> tuple[Optional[str], str]:
-        """Download a file from the service"""
-        try:
-            params = {"file_path": file_path}
-            response = self.session.get(
-                f"{self.base_url}/download-file",
-                params=params,
-                timeout=120
-            )
-            
-            if response.status_code == 200:
-                timestamp = int(time.time())
-                local_path = f"./downloaded_{timestamp}_{os.path.basename(file_path)}"
-                with open(local_path, "wb") as f:
-                    f.write(response.content)
-                return local_path, f"✅ File downloaded: {file_path}"
-            else:
-                return None, f"❌ Download failed: {response.status_code} - {response.text}"
-                
-        except Exception as e:
-            return None, f"❌ Error downloading file: {str(e)}"
->>>>>>> 3965887b
 
 # Initialize services
 api_service = API(BASE_URL)
@@ -342,64 +268,64 @@
 		return None, f"❌ Error: {str(e)}"
 
 def query_and_generate_graph_wrapper(query: str, graph_type: str):
-    """
-    Executes a SQL query and generates a graph visualization from the results.
-    This function is particularly useful when query results are too large for the context window
-    or when visual representation of data is preferred over tabular format.
-    Args:
-        query (str): SQL query to execute. Must return at least two columns where the first
-                    column represents labels and the second represents values.
-        graph_type (str): Type of graph to generate (e.g., 'bar', 'line', 'pie', etc.).
-    Returns:
-        tuple: A tuple containing:
-            - image_path (str or None): Path to the generated graph image if successful, None if failed
-            - status (str): Status message indicating success or error details
-    """
-    if not query.strip():
-        return None, "❌ Please provide a SQL query."
-    if not graph_type.strip():
-        return None, "❌ Please provide a graph type."
-
-    query_result = run_read_only_query(query)
-
-    if isinstance(query_result, str) and query_result.startswith("❌"):
-        return None, f"❌ Query execution failed: {query_result}"
-    
-    if not query_result:
-        return None, "❌ Query returned no data."
-
-    data_dict = {}
-    try:
-        if isinstance(query_result, list) and len(query_result) > 0:
-            # Assuming first column is labels, second is values
-            # And that there are headers in the first row of the result if it's a list of lists/tuples
-            if isinstance(query_result[0], (list, tuple)) and len(query_result[0]) >= 2:
-                # Check if the first row looks like headers (strings)
-                if all(isinstance(item, str) for item in query_result[0]):
-                    headers = query_result[0]
-                    data_rows = query_result[1:]
-                else: # No headers, assume first col labels, second values
-                    headers = ["labels", "values"] # default headers
-                    data_rows = query_result
-
-                if not data_rows:
-                        return None, "❌ Query returned headers but no data rows."
-
-                data_dict["labels"] = [str(row[0]) for row in data_rows]
-                data_dict["values"] = [row[1] for row in data_rows] # Keep original type for values
-            else:
-                return None, "❌ Query result format not suitable for graphing (PostgreSQL). Expected at least two columns."
-        else:
-            return None, "❌ Query returned no data or unexpected format (PostgreSQL)."
-
-        if not data_dict.get("labels") or not data_dict.get("values"):
-             return None, "❌ Failed to extract labels and values from query result."
-
-        image_path, status = api_service.generate_graph(graph_type, data_dict)
-        return image_path, status
-
-    except Exception as e:
-        return None, f"❌ Error processing query result or generating graph: {str(e)}"
+	"""
+	Executes a SQL query and generates a graph visualization from the results.
+	This function is particularly useful when query results are too large for the context window
+	or when visual representation of data is preferred over tabular format.
+	Args:
+		query (str): SQL query to execute. Must return at least two columns where the first
+					column represents labels and the second represents values.
+		graph_type (str): Type of graph to generate (e.g., 'bar', 'line', 'pie', etc.).
+	Returns:
+		tuple: A tuple containing:
+			- image_path (str or None): Path to the generated graph image if successful, None if failed
+			- status (str): Status message indicating success or error details
+	"""
+	if not query.strip():
+		return None, "❌ Please provide a SQL query."
+	if not graph_type.strip():
+		return None, "❌ Please provide a graph type."
+
+	query_result = run_read_only_query(query)
+
+	if isinstance(query_result, str) and query_result.startswith("❌"):
+		return None, f"❌ Query execution failed: {query_result}"
+	
+	if not query_result:
+		return None, "❌ Query returned no data."
+
+	data_dict = {}
+	try:
+		if isinstance(query_result, list) and len(query_result) > 0:
+			# Assuming first column is labels, second is values
+			# And that there are headers in the first row of the result if it's a list of lists/tuples
+			if isinstance(query_result[0], (list, tuple)) and len(query_result[0]) >= 2:
+				# Check if the first row looks like headers (strings)
+				if all(isinstance(item, str) for item in query_result[0]):
+					headers = query_result[0]
+					data_rows = query_result[1:]
+				else: # No headers, assume first col labels, second values
+					headers = ["labels", "values"] # default headers
+					data_rows = query_result
+
+				if not data_rows:
+						return None, "❌ Query returned headers but no data rows."
+
+				data_dict["labels"] = [str(row[0]) for row in data_rows]
+				data_dict["values"] = [row[1] for row in data_rows] # Keep original type for values
+			else:
+				return None, "❌ Query result format not suitable for graphing (PostgreSQL). Expected at least two columns."
+		else:
+			return None, "❌ Query returned no data or unexpected format (PostgreSQL)."
+
+		if not data_dict.get("labels") or not data_dict.get("values"):
+			 return None, "❌ Failed to extract labels and values from query result."
+
+		image_path, status = api_service.generate_graph(graph_type, data_dict)
+		return image_path, status
+
+	except Exception as e:
+		return None, f"❌ Error processing query result or generating graph: {str(e)}"
 
 
 def download_file_wrapper(file_path: str):
@@ -528,7 +454,6 @@
 
 # TAB 2: API Operations
 with gr.Blocks(title="AI Analytics") as tab2:
-<<<<<<< HEAD
 	gr.Markdown("# 🤖 AI-Powered Analytics")
 	gr.Markdown("*Generate code, create visualizations, and manage files with AI*")
 	
@@ -550,6 +475,15 @@
 				placeholder='{"labels": ["A", "B", "C"], "values": [1, 2, 3]}'
 			)
 			generate_graph_btn = gr.Button("📊 Generate Graph", variant="primary")
+
+			gr.Markdown("### 🔍 Query & Generate Graph")
+			query_for_graph_input = gr.Textbox(
+				label="SQL Query for Graph",
+				lines=3,
+				placeholder="SELECT category, COUNT(*) FROM sales GROUP BY category"
+			)
+			graph_type_for_query_input = gr.Textbox(label="Graph Type", placeholder="bar, line, pie, scatter")
+			query_and_graph_btn = gr.Button("📈 Query & Generate Graph", variant="primary")
 			
 			gr.Markdown("### 📁 File Download")
 			file_path_input = gr.Textbox(label="File Path", placeholder="path/to/file.csv")
@@ -588,71 +522,11 @@
 		inputs=embed_text_input,
 		outputs=embed_text
 		)
-=======
-    gr.Markdown("# 🤖 AI-Powered Analytics")
-    gr.Markdown("*Generate code, create visualizations, and manage files with AI*")
-    
-    with gr.Row():
-        with gr.Column(scale=1):
-            gr.Markdown("### 🤖 AI Code Generation")
-            code_request_input = gr.Textbox(
-                label="Analysis Request", 
-                lines=3,
-                placeholder="Analyze customer purchase patterns..."
-            )
-            generate_code_btn = gr.Button("🧠 Generate Code", variant="primary")
-            
-            gr.Markdown("### 📈 Graph Generation")
-            graph_type_input = gr.Textbox(label="Graph Type", placeholder="bar, line, pie, scatter")
-            data_dict_input = gr.Textbox(
-                label="Data (JSON format)", 
-                lines=3,
-                placeholder='{"labels": ["A", "B", "C"], "values": [1, 2, 3]}'
-            )
-            generate_graph_btn = gr.Button("📊 Generate Graph", variant="primary")
-            
-            gr.Markdown("### 🔍 Query & Generate Graph")
-            query_for_graph_input = gr.Textbox(
-                label="SQL Query for Graph",
-                lines=3,
-                placeholder="SELECT category, COUNT(*) FROM sales GROUP BY category"
-            )
-            graph_type_for_query_input = gr.Textbox(label="Graph Type", placeholder="bar, line, pie, scatter")
-            query_and_graph_btn = gr.Button("📈 Query & Generate Graph", variant="primary")
-
-            gr.Markdown("### 📁 File Download")
-            file_path_input = gr.Textbox(label="File Path", placeholder="path/to/file.csv")
-            download_btn = gr.Button("📥 Download File", variant="secondary")
-            
-        with gr.Column(scale=2):
-            code_output = gr.Textbox(label="🤖 AI Generated Code/Analysis", lines=10)
-            code_status = gr.Textbox(label="Code Status", lines=2)
-            graph_output = gr.Image(label="📈 Generated Graph", type="filepath")
-            graph_status = gr.Textbox(label="Graph Status", lines=2)
-            download_status = gr.Textbox(label="📁 Download Status", lines=3)
-    
-    # Event handlers for Tab 2
-    generate_code_btn.click(
-        generate_code_wrapper, 
-        inputs=code_request_input, 
-        outputs=[code_output, code_status]
-    )
-    generate_graph_btn.click(
-        generate_graph_wrapper, 
-        inputs=[graph_type_input, data_dict_input], 
-        outputs=[graph_output, graph_status]
-    )
-    download_btn.click(
-        download_file_wrapper, 
-        inputs=file_path_input, 
-        outputs=download_status
-    )
-    query_and_graph_btn.click(
-        query_and_generate_graph_wrapper,
-        inputs=[query_for_graph_input, graph_type_for_query_input],
-        outputs=[graph_output, graph_status]
-    )
->>>>>>> 3965887b
+	query_and_graph_btn.click(
+		query_and_generate_graph_wrapper,
+		inputs=[query_for_graph_input, graph_type_for_query_input],
+		outputs=[graph_output, graph_status]
+	)
 
 # TAB 3: View Management
 with gr.Blocks(title="View Management") as tab3:
