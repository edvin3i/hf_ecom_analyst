--- conflicted
+++ resolved
@@ -90,30 +90,6 @@
 
 # All function definitions (keeping your existing ones)
 def get_schemas():
-<<<<<<< HEAD
-	return db_interface.list_schemas()
-
-def get_db_infos():
-	return db_interface.list_database_info()
-
-def get_list_of_tables_in_schema(schema):
-	return db_interface.list_tables_in_schema(schema)
-
-def get_list_of_column_in_table(schema, table):
-	return db_interface.list_columns_in_table(schema, table)
-
-def run_read_only_query(query: str):
-	"""Run a read only query"""
-	return db_interface.read_only_query(query)
-
-def create_table_from_query(table_name: str, source_query: str):
-	"""Create a permanent table from a query"""
-	return db_interface.create_table_from_query(table_name, source_query)
-
-def drop_table(table_name: str):
-	"""Drop a table"""
-	return db_interface.drop_table(table_name)
-=======
     """### `get_schemas()`
             - **Purpose**: Retrieve all database schemas
             - **Returns**: JSON object containing schema information
@@ -166,7 +142,6 @@
             - **Returns**: Status message indicating success or failure
             - **Use Case**: Clean up analysis tables"""
     return db_interface.drop_table(table_name)
->>>>>>> 0979ae93
 
 def create_sample_image():
 	img_path = "./sample_graph.png"
@@ -302,7 +277,11 @@
 	return embeddings
 
 def generate_code_wrapper(user_request: str):
-<<<<<<< HEAD
+    """### `generate_code_wrapper(user_request: str)`
+            - **Purpose**: Generate Python code based on user request
+            - **Parameters**: `user_request` - Textual description of the analysis
+            - **Returns**: Generated code and status message
+            - **Use Case**: AI-powered code generation for data analysis"""
 	if not user_request.strip():
 		return "❌ Please provide a request", ""
 	
@@ -310,6 +289,11 @@
 	return output or "No output generated", status
 
 def generate_graph_wrapper(graph_type: str, data_json: str):
+    """### `generate_graph_wrapper(graph_type: str, data_json: str)`
+            - **Purpose**: Create visualizations using matplotlib
+            - **Parameters**: `graph_type` - Type of chart (bar, line, pie, scatter)
+            - **Returns**: Image file path and status
+            - **Use Case**: Creating charts and graphs for presentations"""
 	try:
 		if not graph_type.strip() or not data_json.strip():
 			return None, "❌ Please provide both graph type and data"
@@ -385,112 +369,14 @@
 
 
 def download_file_wrapper(file_path: str):
-	if not file_path.strip():
-		return "❌ Please provide a file path"
-	
-	local_path, status = api_service.download_file(file_path)
-	return status
-
-def create_analytics_views_from_file():
-	try:
-		result = db_interface.create_analytics_views()
-		return result
-	except Exception as e:
-		return f"❌ Error creating views: {str(e)}"
-
-# def execute_custom_sql_file(file_path: str):
-#     if not file_path.strip():
-#         return "❌ Please provide a file path"
-#     return db_interface.execute_sql_file(file_path)
-
-# def create_individual_view(view_name: str, view_query: str):
-#     return db_interface.create_view(view_name, view_query)
-
-def get_all_views():
-	try:
-		views = db_interface.list_views_detailed()
-		if not views:
-			return "No views found in database"
-		
-		result = []
-		for view in views:
-			schema, name, owner, definition = view
-			short_def = (definition[:100] + "...") if len(definition) > 100 else definition
-			result.append(f"📋 {schema}.{name} (Owner: {owner})\n   {short_def}\n")
-		
-		return "\n".join(result)
-	except Exception as e:
-		return f"❌ Error listing views: {str(e)}"
-
-def get_view_content_sample(view_name: str, limit_str: str = "10"):
-	if not view_name.strip():
-		return "❌ Please provide a view name"
-	
-	try:
-		limit = int(limit_str) if limit_str.strip() else 10
-		limit = min(max(limit, 1), 1000)
-		
-		content = db_interface.get_view_content(view_name, limit)
-		if isinstance(content, str):
-			return content
-		
-		if not content:
-			return f"View '{view_name}' exists but contains no data"
-		
-		result = [f"📊 Sample data from view '{view_name}' (showing {len(content)} rows):\n"]
-		for i, row in enumerate(content[:limit], 1):
-			result.append(f"Row {i}: {row}")
-		
-		return "\n".join(result)
-	except ValueError:
-		return "❌ Invalid limit value - please enter a number"
-	except Exception as e:
-		return f"❌ Error getting view content: {str(e)}"
-
-def delete_view(view_name: str):
-	if not view_name.strip():
-		return "❌ Please provide a view name"
-	return db_interface.drop_view(view_name)
-=======
-    """### `generate_code_wrapper(user_request: str)`
-            - **Purpose**: Generate Python code based on user request
-            - **Parameters**: `user_request` - Textual description of the analysis
-            - **Returns**: Generated code and status message
-            - **Use Case**: AI-powered code generation for data analysis"""
-    if not user_request.strip():
-        return "❌ Please provide a request", ""
-    
-    output, status = api_service.generate_code(user_request)
-    return output or "No output generated", status
-
-def generate_graph_wrapper(graph_type: str, data_json: str):
-    """### `generate_graph_wrapper(graph_type: str, data_json: str)`
-            - **Purpose**: Create visualizations using matplotlib
-            - **Parameters**: `graph_type` - Type of chart (bar, line, pie, scatter)
-            - **Returns**: Image file path and status
-            - **Use Case**: Creating charts and graphs for presentations"""
-    try:
-        if not graph_type.strip() or not data_json.strip():
-            return None, "❌ Please provide both graph type and data"
-        
-        data_dict = json.loads(data_json)
-        image_path, status = api_service.generate_graph(graph_type, data_dict)
-        return image_path, status
-        
-    except json.JSONDecodeError:
-        return None, "❌ Invalid JSON format in data field"
-    except Exception as e:
-        return None, f"❌ Error: {str(e)}"
-
-def download_file_wrapper(file_path: str):
     """### `download_file_wrapper(file_path: str)`
             - **Purpose**: Download files from the service
             - **Use Case**: Retrieving generated reports or datasets"""
-    if not file_path.strip():
-        return "❌ Please provide a file path"
-    
-    local_path, status = api_service.download_file(file_path)
-    return status
+	if not file_path.strip():
+		return "❌ Please provide a file path"
+	
+	local_path, status = api_service.download_file(file_path)
+	return status
 
 def get_mcp_server_instructions():
     """
@@ -564,7 +450,6 @@
             6. **Clean Up**: Use `drop_table()` to remove temporary analysis tables when done
             7. **Error Handling**: All functions return status indicators - check for errors before proceeding
             8. **Data Safety**: Core tables (transactions, customers, articles) are protected from modification"""
->>>>>>> 0979ae93
 
 # TAB 1: Database Operations
 with gr.Blocks(title="Database Operations") as tab1:
@@ -698,7 +583,6 @@
 		outputs=[graph_output, graph_status]
 	)
 
-<<<<<<< HEAD
 # TAB 3: View Management
 with gr.Blocks(title="View Management") as tab3:
 	gr.Markdown("# 🗄️ View Management Center")
@@ -784,8 +668,6 @@
 	# Auto-refresh views list when this tab loads
 	tab3.load(get_all_views, outputs=views_list_output)
 
-=======
->>>>>>> 0979ae93
 # TAB 4: Statistical Analysis
 	with gr.Blocks(title="Statistical Analysis") as tab4:
 		gr.Markdown("# 📊 Statistical Analysis")
@@ -832,19 +714,18 @@
         instructions_output = gr.Textbox(label="📚 MCP Server Instructions", lines=15)
         instructions_btn.click(get_mcp_server_instructions, outputs=instructions_output)
 
+    with gr.Blocks(title="AI Analytics") as tab5:
+        gr.Markdown("### 📚 Server Documentation")
+        instructions_btn = gr.Button("📖 Get MCP Instructions", variant="secondary")      
+        instructions_output = gr.Textbox(label="📚 MCP Server Instructions", lines=15)
+        instructions_btn.click(get_mcp_server_instructions, outputs=instructions_output)
+
 # Create the TabbedInterface
 interface = gr.TabbedInterface(
-<<<<<<< HEAD
-	[tab1, tab2, tab3, tab4], 
-	tab_names=["🗄️ Database Operations", "🤖 AI Analytics", "📊 View Management", "📊 Statistical Analysis"],
-	title="E-commerce Database Analytics Platform",
-	theme=gr.themes.Soft()
-=======
     [tab1, tab2, tab4, tab5], 
     tab_names=["🗄️ Database Operations", "🤖 AI Analytics", "📊 Statistical Analysis", "📊 MCP guidelines"],
     title="E-commerce Database Analytics Platform",
     theme=gr.themes.Soft()
->>>>>>> 0979ae93
 )
 
 # Launch the app
